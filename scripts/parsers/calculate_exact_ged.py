--- conflicted
+++ resolved
@@ -74,20 +74,12 @@
                                 timeout=3)
         return result.stdout
     except subprocess.TimeoutExpired:
-<<<<<<< HEAD
-        #print(f"Timeout expired for command: {' '.join(cmd)}. Skipping this pair.")
-        return None
-    except subprocess.CalledProcessError as e:
-        #print(f"Error running command: {' '.join(cmd)}")
-        #print(e)
-=======
         # Fewer prints for performance
         # print(f"Timeout expired for command: {' '.join(cmd)}. Skipping this pair.")
         return None
     except subprocess.CalledProcessError as e:
         # print(f"Error running command: {' '.join(cmd)}")
         # print(e)
->>>>>>> 4b435c49
         return None
 
 def get_graph_id_from_filename(filename):
@@ -177,20 +169,12 @@
     file1, file2, ged_executable = args
     id1, id2 = get_graph_id_from_filename(file1), get_graph_id_from_filename(file2)
 
-<<<<<<< HEAD
-    #print(f"Processing pair: {file1} and {file2}")
-    output = run_ged_executable(file1, file2, ged_executable)
-
-    if output is None:
-        #print(f"Error processing pair ({file1}, {file2}). Inserting N/A for results.")
-=======
     # Optionally, reduce console output here for speed:
     # print(f"Processing pair: {file1} and {file2}")
     output = run_ged_executable(file1, file2, ged_executable)
 
     if output is None:
         # print(f"Error processing pair ({file1}, {file2}). Inserting N/A for results.")
->>>>>>> 4b435c49
         return {"graph_id_1": id1, "graph_id_2": id2, "min_ged": "N/A",
                 "max_ged": "N/A", "runtime": "N/A", "candidates": "N/A", "matches": "N/A"}
 
@@ -308,18 +292,6 @@
           f"({skipped_count / overall_pairs:.2%} skipped, {total_valid} processed)")
 
 if __name__ == "__main__":
-<<<<<<< HEAD
-    # Specify parameters directly here instead of using argparse.
-    txt_dir = "/mnt/c/project_data/processed_data/txt/IMDB-BINARY"  # Directory with graph .txt files
-    ged_executable = "/mnt/c/Users/mikef/CLionProjects/Graph_Edit_Distance/ged"  # Path to GED executable
-    output_excel = "/mnt/c/project_data/results/exact_ged/IMDB-BINARY/results_v2.xlsx"  # Base output file
-    workers = 8  # Maximum concurrent tasks
-    dataset = "IMDB-BINARY"
-    lb_folder = "/mnt/c/project_data/results/lower_bound/IMDB-BINARY"
-    test_heuristics = False
-
-    main(txt_dir, ged_executable, output_excel, workers, dataset, lb_folder, test_heuristics)
-=======
     parser = argparse.ArgumentParser(
         description="Compute the Graph Edit Distance (GED) for all graph pairs using parallel processing.\n"
                     "Filtering is based on <dataset>_Combined_Basic_Node_Edge_Count_Difference.xlsx.\n"
@@ -338,5 +310,4 @@
                         help="If set, test all heuristics (from lb_folder) and print out skip statistics.")
     args = parser.parse_args()
     main(args.txt_dir, args.ged_executable, args.output_excel, args.workers,
-         args.dataset, args.lb_folder, args.test_heuristics)
->>>>>>> 4b435c49
+         args.dataset, args.lb_folder, args.test_heuristics)