--- conflicted
+++ resolved
@@ -4,17 +4,10 @@
     <option name="autoReloadType" value="SELECTIVE" />
   </component>
   <component name="ChangeListManager">
-<<<<<<< HEAD
-    <list default="true" id="15cb556e-3a88-4c7e-854d-eb5a85e56b0d" name="Changes" comment="Uploaded data related to SimGNN">
-      <change beforePath="$PROJECT_DIR$/.idea/GEDProfiler.iml" beforeDir="false" afterPath="$PROJECT_DIR$/.idea/GEDProfiler.iml" afterDir="false" />
-      <change beforePath="$PROJECT_DIR$/.idea/misc.xml" beforeDir="false" afterPath="$PROJECT_DIR$/.idea/misc.xml" afterDir="false" />
-      <change beforePath="$PROJECT_DIR$/.idea/workspace.xml" beforeDir="false" afterPath="$PROJECT_DIR$/.idea/workspace.xml" afterDir="false" />
-=======
     <list default="true" id="15cb556e-3a88-4c7e-854d-eb5a85e56b0d" name="Changes" comment="Updated unresolved files">
       <change afterPath="$PROJECT_DIR$/SimGNN/src/json_converters/json_converter.py" afterDir="false" />
       <change beforePath="$PROJECT_DIR$/.idea/workspace.xml" beforeDir="false" afterPath="$PROJECT_DIR$/.idea/workspace.xml" afterDir="false" />
       <change beforePath="$PROJECT_DIR$/SimGNN/src/tester.py" beforeDir="false" afterPath="$PROJECT_DIR$/SimGNN/src/tester.py" afterDir="false" />
->>>>>>> 375bf239
     </list>
     <option name="SHOW_DIALOG" value="false" />
     <option name="HIGHLIGHT_CONFLICTS" value="true" />
@@ -40,12 +33,12 @@
     &quot;assignee&quot;: &quot;michaelflppv&quot;
   }
 }</component>
-  <component name="GithubPullRequestsUISettings"><![CDATA[{
-  "selectedUrlAndAccountId": {
-    "url": "https://github.com/michaelflppv/ged-approximation.git",
-    "accountId": "f5fd6762-7028-4c44-8b74-7908d8837197"
+  <component name="GithubPullRequestsUISettings">{
+  &quot;selectedUrlAndAccountId&quot;: {
+    &quot;url&quot;: &quot;https://github.com/michaelflppv/ged-approximation.git&quot;,
+    &quot;accountId&quot;: &quot;f9fd85b6-78bd-40bd-9341-206c659376d2&quot;
   }
-}]]></component>
+}</component>
   <component name="ProjectColorInfo">{
   &quot;associatedIndex&quot;: 0
 }</component>
@@ -63,27 +56,17 @@
     "Python.converter.executor": "Run",
     "Python.gedlib_parser.executor": "Run",
     "Python.imdb_binary_converter.executor": "Run",
-<<<<<<< HEAD
-=======
     "Python.json_converter.executor": "Run",
->>>>>>> 375bf239
     "Python.main.executor": "Run",
     "Python.mutag_converter.executor": "Run",
     "Python.proteins_converter (1).executor": "Run",
     "Python.proteins_converter.executor": "Run",
-<<<<<<< HEAD
-=======
     "Python.tester.executor": "Run",
->>>>>>> 375bf239
     "RunOnceActivity.ShowReadmeOnStart": "true",
     "RunOnceActivity.git.unshallow": "true",
     "SHARE_PROJECT_CONFIGURATION_FILES": "true",
     "git-widget-placeholder": "main",
-<<<<<<< HEAD
-    "last_opened_file_path": "C:/Users/mikef/PycharmProjects/ged-approximation/SimGNN/src",
-=======
     "last_opened_file_path": "C:/Users/mikef/PycharmProjects/ged-approximation/data",
->>>>>>> 375bf239
     "node.js.detected.package.eslint": "true",
     "node.js.detected.package.tslint": "true",
     "node.js.selected.package.eslint": "(autodetect)",
@@ -95,18 +78,12 @@
 }]]></component>
   <component name="RecentsManager">
     <key name="CopyFile.RECENT_KEYS">
-      <recent name="C:\Users\mikef\PycharmProjects\ged-approximation\SimGNN\src" />
-      <recent name="C:\Users\mikef\PycharmProjects\ged-approximation\SimGNN" />
       <recent name="C:\Users\mikef\PycharmProjects\ged-approximation\data" />
       <recent name="C:\Users\mikef\PycharmProjects\ged-approximation\datasets" />
       <recent name="C:\Users\mikef\PycharmProjects\ged-approximation" />
     </key>
     <key name="MoveFile.RECENT_KEYS">
-<<<<<<< HEAD
-      <recent name="C:\Users\mikef\PycharmProjects\ged-approximation\SimGNN\src" />
-=======
       <recent name="$PROJECT_DIR$/SimGNN/src" />
->>>>>>> 375bf239
       <recent name="$PROJECT_DIR$/data_converters/data/PROTEINS/collections" />
       <recent name="$PROJECT_DIR$/data_converters/data/IMDB-BINARY/collections" />
       <recent name="$PROJECT_DIR$/data_converters/data/AIDS/collections" />
@@ -290,13 +267,9 @@
     </configuration>
     <recent_temporary>
       <list>
-<<<<<<< HEAD
-=======
         <item itemvalue="Python.json_converter" />
         <item itemvalue="Python.proteins_converter (1)" />
->>>>>>> 375bf239
         <item itemvalue="Python.aids_converter" />
-        <item itemvalue="Python.proteins_converter (1)" />
         <item itemvalue="Python.proteins_converter" />
         <item itemvalue="Python.mutag_converter" />
       </list>
@@ -305,8 +278,8 @@
   <component name="SharedIndexes">
     <attachedChunks>
       <set>
-        <option value="bundled-js-predefined-d6986cc7102b-5c90d61e3bab-JavaScript-PY-242.23339.19" />
-        <option value="bundled-python-sdk-0029f7779945-399fe30bd8c1-com.jetbrains.pycharm.pro.sharedIndexes.bundled-PY-242.23339.19" />
+        <option value="bundled-js-predefined-d6986cc7102b-822845ee3bb5-JavaScript-PY-243.23654.177" />
+        <option value="bundled-python-sdk-91d3a02ef49d-43b77aa2d136-com.jetbrains.pycharm.pro.sharedIndexes.bundled-PY-243.23654.177" />
       </set>
     </attachedChunks>
   </component>
@@ -326,12 +299,7 @@
       <workItem from="1739438091169" duration="753000" />
       <workItem from="1739445288653" duration="5273000" />
       <workItem from="1739451123594" duration="1038000" />
-<<<<<<< HEAD
-      <workItem from="1739453263609" duration="2059000" />
-      <workItem from="1739455569030" duration="2062000" />
-=======
       <workItem from="1739453263609" duration="5631000" />
->>>>>>> 375bf239
     </task>
     <task id="LOCAL-00001" summary="Resolve missing code">
       <option name="closed" value="true" />
@@ -445,25 +413,6 @@
       <option name="project" value="LOCAL" />
       <updated>1739451250514</updated>
     </task>
-<<<<<<< HEAD
-    <task id="LOCAL-00015" summary="Uploaded SimGNN Implementation">
-      <option name="closed" value="true" />
-      <created>1739455982043</created>
-      <option name="number" value="00015" />
-      <option name="presentableId" value="LOCAL-00015" />
-      <option name="project" value="LOCAL" />
-      <updated>1739455982043</updated>
-    </task>
-    <task id="LOCAL-00016" summary="Uploaded data related to SimGNN">
-      <option name="closed" value="true" />
-      <created>1739456060602</created>
-      <option name="number" value="00016" />
-      <option name="presentableId" value="LOCAL-00016" />
-      <option name="project" value="LOCAL" />
-      <updated>1739456060602</updated>
-    </task>
-    <option name="localTasksCounter" value="17" />
-=======
     <task id="LOCAL-00015" summary="Added new performance metrics for Algortihms' Evaluation">
       <option name="closed" value="true" />
       <created>1739455357356</created>
@@ -489,7 +438,6 @@
       <updated>1739456117574</updated>
     </task>
     <option name="localTasksCounter" value="18" />
->>>>>>> 375bf239
     <servers />
   </component>
   <component name="TypeScriptGeneratedFilesManager">
@@ -516,33 +464,21 @@
     <MESSAGE value="Updated Data Extraction" />
     <MESSAGE value="Uploaded data in GXL and XML formats" />
     <MESSAGE value="Uploaded data conversion in GXL and XML formats" />
-<<<<<<< HEAD
-    <MESSAGE value="Uploaded SimGNN Implementation" />
-    <MESSAGE value="Uploaded data related to SimGNN" />
-    <option name="LAST_COMMIT_MESSAGE" value="Uploaded data related to SimGNN" />
-=======
     <MESSAGE value="Added new performance metrics for Algortihms' Evaluation" />
     <MESSAGE value="Updated data conversion in GXL and XML formats" />
     <MESSAGE value="Updated unresolved files" />
     <option name="LAST_COMMIT_MESSAGE" value="Updated unresolved files" />
->>>>>>> 375bf239
   </component>
   <component name="com.intellij.coverage.CoverageDataManagerImpl">
-    <SUITE FILE_PATH="coverage/ged_approximation$gedlib_parser.coverage" NAME="gedlib_parser Coverage Results" MODIFIED="1739455210699" SOURCE_PROVIDER="com.intellij.coverage.DefaultCoverageFileProvider" RUNNER="coverage.py" COVERAGE_BY_TEST_ENABLED="false" COVERAGE_TRACING_ENABLED="false" WORKING_DIRECTORY="$PROJECT_DIR$" />
-    <SUITE FILE_PATH="coverage/ged_approximation$aids_converter.coverage" NAME="aids_converter Coverage Results" MODIFIED="1739455917290" SOURCE_PROVIDER="com.intellij.coverage.DefaultCoverageFileProvider" RUNNER="coverage.py" COVERAGE_BY_TEST_ENABLED="false" COVERAGE_TRACING_ENABLED="false" WORKING_DIRECTORY="$PROJECT_DIR$" />
-    <SUITE FILE_PATH="coverage/ged_approximation$proteins_converter__1_.coverage" NAME="proteins_converter (1) Coverage Results" MODIFIED="1739453966482" SOURCE_PROVIDER="com.intellij.coverage.DefaultCoverageFileProvider" RUNNER="coverage.py" COVERAGE_BY_TEST_ENABLED="false" COVERAGE_TRACING_ENABLED="false" WORKING_DIRECTORY="$PROJECT_DIR$/data_converters" />
+    <SUITE FILE_PATH="coverage/ged_approximation$imdb_binary_converter.coverage" NAME="imdb_binary_converter Coverage Results" MODIFIED="1739450871598" SOURCE_PROVIDER="com.intellij.coverage.DefaultCoverageFileProvider" RUNNER="coverage.py" COVERAGE_BY_TEST_ENABLED="false" COVERAGE_TRACING_ENABLED="false" WORKING_DIRECTORY="$PROJECT_DIR$/data_converters" />
     <SUITE FILE_PATH="coverage/ged_approximation$mutag_converter.coverage" NAME="mutag_converter Coverage Results" MODIFIED="1739445844897" SOURCE_PROVIDER="com.intellij.coverage.DefaultCoverageFileProvider" RUNNER="coverage.py" COVERAGE_BY_TEST_ENABLED="false" COVERAGE_TRACING_ENABLED="false" WORKING_DIRECTORY="$PROJECT_DIR$" />
+    <SUITE FILE_PATH="coverage/ged_approximation$aids_converter.coverage" NAME="aids_converter Coverage Results" MODIFIED="1739453748496" SOURCE_PROVIDER="com.intellij.coverage.DefaultCoverageFileProvider" RUNNER="coverage.py" COVERAGE_BY_TEST_ENABLED="false" COVERAGE_TRACING_ENABLED="false" WORKING_DIRECTORY="$PROJECT_DIR$" />
     <SUITE FILE_PATH="coverage/ged_approximation$proteins_converter.coverage" NAME="proteins_converter Coverage Results" MODIFIED="1739453777651" SOURCE_PROVIDER="com.intellij.coverage.DefaultCoverageFileProvider" RUNNER="coverage.py" COVERAGE_BY_TEST_ENABLED="false" COVERAGE_TRACING_ENABLED="false" WORKING_DIRECTORY="$PROJECT_DIR$/data_converters" />
-<<<<<<< HEAD
-    <SUITE FILE_PATH="coverage/ged_approximation$imdb_binary_converter.coverage" NAME="imdb_binary_converter Coverage Results" MODIFIED="1739450871598" SOURCE_PROVIDER="com.intellij.coverage.DefaultCoverageFileProvider" RUNNER="coverage.py" COVERAGE_BY_TEST_ENABLED="false" COVERAGE_TRACING_ENABLED="false" WORKING_DIRECTORY="$PROJECT_DIR$/data_converters" />
-    <SUITE FILE_PATH="coverage/ged_approximation$main.coverage" NAME="main Coverage Results" MODIFIED="1739455924024" SOURCE_PROVIDER="com.intellij.coverage.DefaultCoverageFileProvider" RUNNER="coverage.py" COVERAGE_BY_TEST_ENABLED="false" COVERAGE_TRACING_ENABLED="false" WORKING_DIRECTORY="$PROJECT_DIR$/SimGNN/src" />
-=======
     <SUITE FILE_PATH="coverage/ged_approximation$json_converter.coverage" NAME="json_converter Coverage Results" MODIFIED="1739458339343" SOURCE_PROVIDER="com.intellij.coverage.DefaultCoverageFileProvider" RUNNER="coverage.py" COVERAGE_BY_TEST_ENABLED="false" COVERAGE_TRACING_ENABLED="false" WORKING_DIRECTORY="$PROJECT_DIR$/SimGNN/json_converters" />
     <SUITE FILE_PATH="coverage/ged_approximation$proteins_converter__1_.coverage" NAME="proteins_converter (1) Coverage Results" MODIFIED="1739453966482" SOURCE_PROVIDER="com.intellij.coverage.DefaultCoverageFileProvider" RUNNER="coverage.py" COVERAGE_BY_TEST_ENABLED="false" COVERAGE_TRACING_ENABLED="false" WORKING_DIRECTORY="$PROJECT_DIR$/data_converters" />
     <SUITE FILE_PATH="coverage/ged_approximation$gedlib_parser.coverage" NAME="gedlib_parser Coverage Results" MODIFIED="1739455210699" SOURCE_PROVIDER="com.intellij.coverage.DefaultCoverageFileProvider" RUNNER="coverage.py" COVERAGE_BY_TEST_ENABLED="false" COVERAGE_TRACING_ENABLED="false" WORKING_DIRECTORY="$PROJECT_DIR$" />
     <SUITE FILE_PATH="coverage/ged_approximation$main.coverage" NAME="main Coverage Results" MODIFIED="1739456593567" SOURCE_PROVIDER="com.intellij.coverage.DefaultCoverageFileProvider" RUNNER="coverage.py" COVERAGE_BY_TEST_ENABLED="false" COVERAGE_TRACING_ENABLED="false" WORKING_DIRECTORY="$PROJECT_DIR$/SimGNN/src" />
     <SUITE FILE_PATH="coverage/ged_approximation$tester.coverage" NAME="tester Coverage Results" MODIFIED="1739458802079" SOURCE_PROVIDER="com.intellij.coverage.DefaultCoverageFileProvider" RUNNER="coverage.py" COVERAGE_BY_TEST_ENABLED="false" COVERAGE_TRACING_ENABLED="false" WORKING_DIRECTORY="$PROJECT_DIR$/SimGNN/src" />
->>>>>>> 375bf239
     <SUITE FILE_PATH="coverage/ged_approximation$converter.coverage" NAME="converter Coverage Results" MODIFIED="1739394169624" SOURCE_PROVIDER="com.intellij.coverage.DefaultCoverageFileProvider" RUNNER="coverage.py" COVERAGE_BY_TEST_ENABLED="false" COVERAGE_TRACING_ENABLED="false" WORKING_DIRECTORY="$PROJECT_DIR$" />
   </component>
 </project>